# encoding: utf-8

# Nagstamon - Nagios status monitor for your desktop
# Copyright (C) 2008-2015 Henri Wahl <h.wahl@ifw-dresden.de> et al.
#
# This program is free software; you can redistribute it and/or modify
# it under the terms of the GNU General Public License as published by
# the Free Software Foundation; either version 2 of the License, or
# (at your option) any later version.
#
# This program is distributed in the hope that it will be useful,
# but WITHOUT ANY WARRANTY; without even the implied warranty of
# MERCHANTABILITY or FITNESS FOR A PARTICULAR PURPOSE.  See the
# GNU General Public License for more details.
#
# You should have received a copy of the GNU General Public License
# along with this program; if not, write to the Free Software
# Foundation, Inc., 51 Franklin Street, Fifth Floor, Boston, MA  02110-1301, USA

"""Module QUI"""

# for python2 and upcomping python3 compatiblity
from __future__ import print_function, absolute_import, unicode_literals

from PyQt5.QtWidgets import *
from PyQt5.QtGui import *
from PyQt5.QtCore import *
from PyQt5.QtSvg import *
from PyQt5.QtMultimedia import *

import os
import os.path
from operator import methodcaller
from collections import OrderedDict
from copy import deepcopy

from Nagstamon.Config import (conf, Server, Action, RESOURCES, APPINFO)

from Nagstamon.Servers import (SERVER_TYPES, servers, CreateServer)

# dialogs
from Nagstamon.QUI.settings_main import Ui_settings_main
from Nagstamon.QUI.settings_server import Ui_settings_server
from Nagstamon.QUI.settings_action import Ui_settings_action


# fixed icons for hosts/services attributes
ICONS = dict()

# fixed shortened and lowered color names for cells, also used by statusbar label snippets
COLORS = OrderedDict([('DOWN', 'color_down_'),
                      ('UNREACHABLE', 'color_unreachable_'),
                      ('CRITICAL', 'color_critical_'),
                      ('UNKNOWN', 'color_unknown_'),
                      ('WARNING', 'color_warning_')])

# headers for tablewidgets
HEADERS = OrderedDict([('host', 'Host'), ('service', 'Service'),
                       ('status', 'Status'), ('last_check', 'Last Check'),
                       ('duration', 'Duration'), ('attempt', 'Attempt'),
                       ('status_information', 'Status Information')])

# sorting order for tablewidgets
SORT_ORDER = {'descending': True, 'ascending': False, 0: True, 1: False}


class HBoxLayout(QHBoxLayout):
    """
        Apparently necessary to get a HBox which is able to hide its children
    """
    def __init__(self, spacing=None):
        QHBoxLayout.__init__(self)
        if not spacing == None:
            self.setSpacing(0)                  # no spaces necessary between items
        self.setContentsMargins(0, 0, 0, 0)     # no margin


    def hideItems(self):
        """
            cruise through all child widgets and hide them
            self,count()-1 is needed because the last item is None
        """
        for item in range(self.count()-1):
            self.itemAt(item).widget().hide()


    def showItems(self):
        """
            cruise through all child widgets and show them
            self,count()-1 is needed because the last item is None
        """
        for item in range(self.count()-1):
            self.itemAt(item).widget().show()


class SystemTrayIcon(QSystemTrayIcon):
    """
        Icon in system tray, works at least in Windows and OSX
        Qt5 shows an empty icon in GNOME3
    """
    def __init__(self, icon):
        QSystemTrayIcon.__init__(self, icon)
        self.menu = QMenu()
        exitaction = QAction("Exit", self)
        exitaction.triggered.connect(QCoreApplication.instance().quit)
        self.menu.addAction(exitaction)
        self.setContextMenu(self.menu)


class StatusWindow(QWidget):
    def __init__(self):
        """
            Status window combined from status bar and popup window
        """
        QWidget.__init__(self)
        self.setWindowFlags(Qt.WindowStaysOnTopHint | Qt.FramelessWindowHint)
        self.setWindowTitle(APPINFO.Name)
        self.setWindowIcon(QIcon('%s%snagstamon.svg' % (RESOURCES, os.sep)))

        self.vbox = QVBoxLayout(spacing=0)          # global VBox
        self.vbox.setContentsMargins(0, 0, 0, 0)    # no margin

        self.statusbar = StatusBar()                # statusbar HBox
        self.toparea = TopArea()                    # toparea HBox
        self.toparea.hide()
        self.toparea.button_close.clicked.connect(self.close)

        # connect logo of statusbar
        self.statusbar.logo.window_moved.connect(self.store_position)
        self.statusbar.logo.mouse_pressed.connect(self.store_position)
        self.statusbar.logo.mouse_pressed.connect(self.hide_window)

        # after status summarization check if window hast to be resized
        self.statusbar.resize.connect(self.adjust_size)

        # when logo in toparea was pressed hurry up to save the position so the statusbar will not jump
        self.toparea.logo.window_moved.connect(self.store_position)
        self.toparea.logo.mouse_pressed.connect(self.store_position)
        self.toparea.logo.mouse_pressed.connect(self.hide_window)

        # buttons in toparea
        self.toparea.button_settings.clicked.connect(self.hide_window)
        self.toparea.button_settings.clicked.connect(dialogs.settings.show)

        self.servers_vbox = QVBoxLayout()           # VBox full of servers
        self.servers_vbox.setContentsMargins(0, 0, 0, 0)
        self.servers_scrollarea = QScrollArea()     # scrollable area for server vboxes
        self.servers_scrollarea_widget = QWidget()  # necessary widget to contain vbox for servers
        self.servers_scrollarea.hide()

        # create vbox for each enabled server
        for server in servers.values():
            if server.enabled:
                self.createServerVBox(server)

        self.servers_scrollarea_widget.setLayout(self.servers_vbox)
        self.servers_scrollarea.setWidget(self.servers_scrollarea_widget)
        self.servers_scrollarea.setWidgetResizable(True)

        self.vbox.addWidget(self.statusbar)
        self.vbox.addWidget(self.toparea)
        self.vbox.addWidget(self.servers_scrollarea)

        self.setLayout(self.vbox)

        # icons in ICONS have to be sized as fontsize
        _createIcons(self.statusbar.fontMetrics().height())

        # needed for moving the statuswindow
        self.moving = False
        self.relative_x = False
        self.relative_y = False

        # store position for showing/hiding statuswindow
        self.stored_x = self.x()
        self.stored_y = self.y()

        # flag to mark if window is shown or nor
        self.is_shown = False

    """
    def _createServerVBoxes(self):
        # create server vboxed from current running servers
        for server in servers.values():
            if server.enabled:
                server_vbox = ServerVBox(server)
                # connect to global resize signal
                server_vbox.table.ready_to_resize.connect(self.adjust_size)
                self.servers_vbox.addLayout(server_vbox)
    """

    def createServerVBox(self, server):
        """
            internally used to create enabled servers to be displayed
        """
        # create server vboxed from current running servers
        if server.enabled:
            server_vbox = ServerVBox(server)
            # connect to global resize signal
            server_vbox.table.ready_to_resize.connect(self.adjust_size)
            self.servers_vbox.addLayout(server_vbox)
            return server_vbox
        else:
            return None


    def sortServerVBoxes(self):
        """
            sort ServerVBoxes alphabetically
        """
        # shortly after applying changes a QObject might hang around in the children list which should
        # be filtered out this way
        vboxes_dict = dict()
        for child in self.servers_vbox.children():
            if child.__dict__.has_key('server'):
                vboxes_dict[child.server.name] = child

        # freshly set servers_scrollarea_widget and its layout servers_vbox
        servers_vbox_new = QVBoxLayout()           # VBox full of servers
        servers_vbox_new.setContentsMargins(0, 0, 0, 0)

        # sort server vboxes
        for vbox in sorted(vboxes_dict):
            vboxes_dict[vbox].setParent(None)
            servers_vbox_new.addLayout(vboxes_dict[vbox])

        # switch to new servers_vbox
        self.servers_vbox = servers_vbox_new
        self.servers_scrollarea_widget = QWidget()  # necessary widget to contain vbox for servers
        self.servers_scrollarea_widget.setLayout(self.servers_vbox)
        self.servers_scrollarea.setWidget(self.servers_scrollarea_widget)

        del(vboxes_dict)


    def show_window(self, event):
        """
            used to show status window when its appearance is triggered, also adjusts geometry
        """
        if not statuswindow.moving:
            width, height, x, y = self.calculate_size()
            self.resize_window(width, height, x, y)

            # switch on
            self.is_shown = True


    @pyqtSlot()
    def hide_window(self):
        if self.is_shown == True:
            self.statusbar.show()
            self.statusbar.adjustSize()
            self.toparea.hide()
            self.servers_scrollarea.hide()
            self.setMinimumSize(1, 1)
            self.adjustSize()
            self.move(self.stored_x, self.stored_y)

        # switch off
        self.is_shown = False

        # flag to reflect top-ness of window/statusbar
        self.top = False


    def calculate_size(self):
        """
            get size of popup window
        """
        available_width = desktop.availableGeometry(self).width()
        available_height = desktop.availableGeometry(self).height()
        available_x = desktop.availableGeometry(self).x()
        available_y = desktop.availableGeometry(self).y()

        # take whole screen height into account when deciding about upper/lower-ness
        # add available_y because it might vary on differently setup screens
        # calculate top-ness only if window is closed
        if self.is_shown == False:
            if self.y() < desktop.screenGeometry(self).height()/2 + available_y:
                self.top = True
            else:
                self.top = False

        real_height = self.realHeight()

        # width simply will be the current screen maximal width - less hassle!
        width = available_width

        # when statusbar resides in uppermost part of current screen extend from top to bottom
        if self.top == True:
            y = self.y()
            if self.y() + real_height < available_height + available_y:
                height = real_height
            else:
                height = available_height - self.y() + available_y
        # when statusbar hangs around in lowermost part of current screen extend from bottom to top
        else:
            # when height is to large for current screen cut it
            if self.y() + self.height() - real_height < available_y:
                height = desktop.screenGeometry().height() - available_y -\
                         (desktop.screenGeometry().height() - (self.y() + self.height()))
                y = available_y
            else:
                height = real_height
                y = self.y() + self.height() - height

        return width, height, available_x, y


    def resize_window(self, width, height, x, y):
        """
            resize status window according to its new
        """
        self.statusbar.hide()
        self.toparea.show()
        self.servers_scrollarea.show()

        # store position for restoring it when hiding - only if not shown of course
        if self.is_shown == False:
            self.stored_x = self.x()
            self.stored_y = self.y()

        # always stretch over whole screen width - thus x = screen_x, the leftmost pixel
        self.move(x, y)
        self.setMaximumSize(width, height)
        self.setMinimumSize(width, height)
        self.adjustSize()

        return True


    @pyqtSlot()
    def adjust_size(self):
        """
            resize window if shown and needed
        """
        if self.is_shown == True:
            width, height, x, y = self.calculate_size()
            self.resize_window(width, height, x, y)


    @pyqtSlot()
    def store_position(self):
        # store position for restoring it when hiding
        self.stored_x = self.x()
        self.stored_y = self.y()


    def leaveEvent(self, event):
        self.hide_window()


    def realWidth(self):
        """
            calculate widest width of all server tables
        """
        width = 0
        for server in self.servers_vbox.children():
            if server.table.realWidth() > width:
                width = server.table.realWidth()
        return width


    def realHeight(self):
        """
            calculate summary of all heights of all server tables plus height of toparea
        """
        height = 0
        for server in self.servers_vbox.children():
            height += server.realHeight()
            # add spacing between vbox items
            height += self.servers_vbox.spacing()

        # add size of toparea
        height += self.toparea.sizeHint().height()
        return height


class NagstamonLogo(QSvgWidget):
    """
        SVG based logo, used for statusbar and toparea logos
    """

    window_moved = pyqtSignal()
    mouse_pressed = pyqtSignal()

    def __init__(self, file, size=None):
        QSvgWidget.__init__(self)
        self.load(file)
        self.setSizePolicy(QSizePolicy.Fixed, QSizePolicy.Fixed)
        # size needed for small Nagstamon logo in statusbar
        if size != None:
            self.setMinimumSize(size, size)


    def mousePressEvent(self, event):
        # keep x and y relative to statusbar
        if not statuswindow.relative_x and not statuswindow.relative_y:
            statuswindow.relative_x = event.x()
            statuswindow.relative_y = event.y()
        self.mouse_pressed.emit()


    def mouseReleaseEvent(self, event):
        statuswindow.relative_x = False
        statuswindow.relative_y = False
        statuswindow.moving = False


    def mouseMoveEvent(self, event):
        statuswindow.moving = True
        statuswindow.move(event.globalX()-statuswindow.relative_x, event.globalY()-statuswindow.relative_y)
        self.window_moved.emit()


    def mouseEnterEvent(self, event):
        # store window position if cursor enters logo
        statuswindow.move(event.globalX()-statuswindow.relative_x, event.globalY()-statuswindow.relative_y)
        self.window_moved.emit()


class StatusBar(QWidget):
    """
        status bar for short display of problems
    """

    # send signal to statuswindow
    resize = pyqtSignal()

    def __init__(self):
        QWidget.__init__(self)

        self.hbox = HBoxLayout(spacing=0)
        self.setLayout(self.hbox)

        # define labels first to get its size for svg logo dimensions
        self.color_labels = OrderedDict()
        self.color_labels['OK'] = StatusBarLabel('OK')
        for state in COLORS:
            self.color_labels[state] =  StatusBarLabel(state)

        # derive logo dimensions from status label
        self.logo = NagstamonLogo("%s%snagstamon_logo_bar.svg" % (RESOURCES, os.sep),
                            self.color_labels['OK'].fontMetrics().height())

        # add widgets
        self.hbox.addWidget(self.logo)
        self.hbox.addWidget(self.color_labels['OK'])
        self.color_labels['OK'].show()

        for state in COLORS:
            self.hbox.addWidget(self.color_labels[state])

        # first summary
        self.summarize_states()


    def summarize_states(self):
        """
            display summaries of states in statusbar
        """
        # initial zeros
        for label in self.color_labels.values():
            label.number = 0

        # only count numbers of enabled monitor servers
        for server in (filter(lambda s: s.enabled, servers.values())):
            for state in COLORS:
                self.color_labels[state].number += server.__dict__[state.lower()]

        # summarize all numbers - if all_numbers keeps 0 everthing seems to be OK
        all_numbers = 0
        # repaint colored labels or hide them if necessary
        for label in self.color_labels.values():
            if label.number == 0:
                label.hide()
            else:
                label.setText(' %s ' % (label.number))
                label.show()
                label.adjustSize()
                all_numbers += label.number

        if all_numbers == 0:
            self.color_labels['OK'].show()
            self.color_labels['OK'].adjustSize()
        else:
            self.color_labels['OK'].hide()

        # fix size after refresh
        self.adjustSize()

        # tell statuswindow its size might be adjusted
        self.resize.emit()


class StatusBarLabel(QLabel):
    """
        one piece of the status bar labels for one state
    """
    def __init__(self, state):
        QLabel.__init__(self)
        self.setStyleSheet('color: %s; background-color: %s;' % (conf.__dict__['color_%s_text' % (state.lower())],
                                                                 conf.__dict__['color_%s_background' % (state.lower())]))
        self.setSizePolicy(QSizePolicy.Fixed, QSizePolicy.Fixed)
        # hidden per default
        self.hide()

        # default text - only useful in case of OK Label
        self.setText(' %s ' % (state))

        # number of hosts/services of this state
        self.number = 0


    def enterEvent(self, event):
        statuswindow.show_window(event)


class TopArea(QWidget):
    """
        Top area of status window
    """
    def __init__(self):
        QWidget.__init__(self)
        self.hbox = HBoxLayout(spacing=10)      # top VBox containing buttons

        # top button box
        self.logo = NagstamonLogo("%s%snagstamon_logo_toparea.svg" % (RESOURCES, os.sep))
        self.label_version = QLabel(APPINFO.Version)
        self.combobox_servers = QComboBox()
        self.button_filters = QPushButton("Filters")
        self.button_recheck_all = QPushButton("Recheck all")
        self.button_refresh = QPushButton("Refresh")
        self.button_settings = QPushButton("Settings")
        self.button_hamburger_menu = QPushButton()
        self.button_hamburger_menu.setIcon(QIcon("%s%smenu.svg" % (RESOURCES, os.sep)))
        self.button_close = QPushButton()
        self.button_close.setIcon(QIcon("%s%sclose.svg" % (RESOURCES, os.sep)))

        self.hbox.addWidget(self.logo)
        self.hbox.addWidget(self.label_version)
        self.hbox.addStretch()
        self.hbox.addWidget(self.combobox_servers)
        self.hbox.addWidget(self.button_filters)
        self.hbox.addWidget(self.button_recheck_all)
        self.hbox.addWidget(self.button_refresh)
        self.hbox.addWidget(self.button_settings)
        self.hbox.addWidget(self.button_hamburger_menu)
        self.hbox.addWidget(self.button_close)

        self.setLayout(self.hbox)


class ServerVBox(QVBoxLayout):
    """
        one VBox per server containing buttons and hosts/services listview
    """

    def __init__(self, server):
        QVBoxLayout.__init__(self)

        self.server = server

        self.hbox = QHBoxLayout(spacing=10)

        self.label = QLabel("<big><b>%s@%s</b></big>" % (server.username, server.name))
        self.button_edit = QPushButton("Edit")
        self.button_monitor = QPushButton("Monitor")
        self.button_hosts = QPushButton("Hosts")
        self.button_services = QPushButton("Services")
        self.button_history = QPushButton("History")

        self.hbox.addWidget(self.label)
        self.hbox.addWidget(self.button_edit)
        self.hbox.addWidget(self.button_monitor)
        self.hbox.addWidget(self.button_hosts)
        self.hbox.addWidget(self.button_services)
        self.hbox.addWidget(self.button_history)
        self.hbox.addStretch()
        self.addLayout(self.hbox)

        sort_column = 'status'
        order = 'descending'
        self.table = TableWidget(0, len(HEADERS), sort_column, order, self.server)
        # delete vbox if thread quits
        self.table.worker_thread.finished.connect(self.delete)

        self.addWidget(self.table, 1)


    def realHeight(self):
        """
            return summarized real height of hbox items and table
        """
        height = self.table.realHeight()
        # compare item heights, decide to take the largest
        if self.label.height() > self.button_monitor.height():
            height += self.label.height()
        else:
            height += self.button_monitor.height()

        # important to add existing spacing
        height += self.spacing()

        return height


    def show_all(self):
        """
            show all items in server vbox
        """
        for child in self.children():
            # not every child item has .show()
            if child.__dict__.has_key('show'):
                child.show()


    def hide_all(self):
        """
            hide all items in server vbox
        """
        for child in self.children():
            # not every child item has .hide()
            if child.__dict__.has_key('hide'):
                child.hide()


    @pyqtSlot()
    def delete(self):
        """
            delete VBox and its children
        """
        for widget in (self.label, self.button_edit, self.button_monitor, self.button_hosts,
                       self.button_services, self.button_history):
            widget.hide()
            self.removeWidget(widget)
            #widget.destroy()
            widget.deleteLater()
        self.removeItem(self.hbox)
        self.hbox.deleteLater()
        self.table.hide()
        #self.table.worker.finish.emit()
        self.table.deleteLater()
        self.deleteLater()


class CellWidget(QWidget):
    def __init__(self, column=0, row=0, text='', color='black', background='white', icons=''):
        QWidget.__init__(self)

        self.column = column
        self.row = row
        self.text = text
        self.color = color
        self.background = background

        self.hbox = QHBoxLayout(self)
        self.setLayout(self.hbox)

        # text field
        self.label = QLabel(self.text)

        self.hbox.setContentsMargins(0, 0, 0, 0)
        self.hbox.addWidget(self.label, 1)
        self.hbox.setSpacing(0)

        self.label.setStyleSheet('padding: 5px;')

        # hosts and services might contain attribute icons
        if column in (0, 1) and icons is not [False]:
            for icon in icons:
                icon_label = QLabel()
                icon_label.setPixmap(icon.pixmap(self.label.fontMetrics().height(), self.label.fontMetrics().height()))
                icon_label.setStyleSheet('padding-right: 5px;')
                self.hbox.addWidget(icon_label)

        # paint cell appropriately
        self.colorize()


    def colorize(self):
        self.setStyleSheet('color: %s; background-color: %s;' % (self.color, self.background))


    def highlight(self):
        self.setStyleSheet('color: %s; background-color: %s;' % (self.color, 'darkgrey'))


    def enterEvent(self, event):
         self.parent().parent().highlightRow(self.row)


    def leaveEvent(self, event):
        self.parent().parent().colorizeRow(self.row)


class TableWidget(QTableWidget):
    """
        Contains information for one monitor server as a table
    """

    # send new data to worker
    new_data = pyqtSignal(list, str, bool)

    # tell global window that it should be resized
    ready_to_resize = pyqtSignal()


    def __init__(self, columncount, rowcount, sort_column, order, server):
        QTableWidget.__init__(self, columncount, rowcount)

        self.sort_column = sort_column
        self.order = order
        self.server = server

        # no vertical header needed
        self.verticalHeader().hide()

        self.setSelectionBehavior(QAbstractItemView.SelectRows)
        self.setSelectionMode(QAbstractItemView.SingleSelection)
        # has to be necessarily false to keep sanity if calculating table height
        self.setShowGrid(False)
        # no scrollbars at tables because they will be scrollable by the global vertical scrollbar
        self.setHorizontalScrollBarPolicy(Qt.ScrollBarAlwaysOff)
        self.setVerticalScrollBarPolicy(Qt.ScrollBarAlwaysOff)
        self.setAutoScroll(False)
        self.setSortingEnabled(True)

        self.setSizePolicy(QSizePolicy.Ignored, QSizePolicy.Expanding)

        self.setHorizontalHeaderLabels(HEADERS.values())
        self.horizontalHeader().setSectionResizeMode(QHeaderView.ResizeToContents)
        self.horizontalHeader().setDefaultAlignment(Qt.AlignLeft)
        self.horizontalHeader().setStyleSheet('font-weight: bold;')
        self.horizontalHeader().setSortIndicatorShown(True)
        self.horizontalHeader().setSortIndicator(list(HEADERS).index(self.sort_column), SORT_ORDER[self.order])
        self.horizontalHeader().sortIndicatorChanged.connect(self.sortColumn)

        # store width and height if they do not need to be recalculated
        self.real_width = 0
        self.real_height = 0

        # a thread + worker is necessary to get new monitor server data in the background and
        # to refresh the table cell by cell after new data is available
        self.worker_thread = QThread()
        self.worker = self.Worker(server=server)
        self.worker.moveToThread(self.worker_thread)

        # if worker got new status data from monitor server get_status the table
        self.worker.new_status.connect(self.refresh)
        # if worker calculated next cell send it to GUI thread
        self.worker.next_cell.connect(self.set_cell)
        # when worker walked through all cells send a signal to table so it could get_status itself
        self.worker.table_ready.connect(self.adjust_table)
        # quit thread if worker has finished
        self.worker.finish.connect(self.worker_thread.quit)
        # get status if started
        self.worker_thread.started.connect(self.worker.get_status)
        # start with priority 0 = lowest
        self.worker_thread.start(0)

        # connect signal new_data to worker slot fill_rows
        self.new_data.connect(self.worker.fill_rows)


    @pyqtSlot()
    def refresh(self):
        """
            refresh status display
        """
        if not statuswindow.moving:
            # get_status table cells with new data by thread
            data = list(self.server.GetItemsGenerator())
            self.set_data(data)
            # get_status statusbar
            statuswindow.statusbar.summarize_states()

    @pyqtSlot(int, int, str, str, str, list)
    def set_cell(self, row, column, text, color, background, icons):
        """
            set data and widget for one cell
        """
        widget = CellWidget(text=text, color=color, background=background,
                            row=row, column=column, icons=icons)
        # fill cells with data
        self.setCellWidget(row, column, widget)


    def set_data(self, data=None):
        """
            fill table cells with data from filtered Nagios items
        """
        # maximum size needs no more than amount of data
        self.setRowCount(self.server.nagitems_filtered_count)

        # send signal to worker
        self.new_data.emit(data, self.sort_column, SORT_ORDER[self.order])

    @pyqtSlot()
    def adjust_table(self):
        """
            adjust table dimensions after filling it
        """
        # seems to be important for not getting somehow squeezed cells
        self.resizeColumnsToContents()
        self.resizeRowsToContents()
        self.horizontalHeader().setStretchLastSection(True)

        # force table to its maximal height, calculated by .realHeight()
        self.setMinimumHeight(self.realHeight())
        self.setMaximumHeight(self.realHeight())
        self.setSizePolicy(QSizePolicy.Ignored, QSizePolicy.Maximum)

        # after setting table whole window can be repainted
        self.ready_to_resize.emit()


    class Worker(QObject):
        """
            attempt to run a server status update thread - only needed by table so it is defined here inside table
        """

        # send signal if monitor server has new status data
        new_status = pyqtSignal()
        # send signal if next cell can be filled
        next_cell = pyqtSignal(int, int, str, str, str, list)
        # send signal if all cells are filled and table can be adjusted
        table_ready = pyqtSignal()
        # send signal if ready to stop
        finish = pyqtSignal()

        # try to stop thread by evaluating this flag
        running = True


        def __init__(self, parent=None, server=None):
            QObject.__init__(self)
            self.server = server
            self.timer = QTimer(self)
            self.server.init_config()

        @pyqtSlot()
        def get_status(self):
            status =  self.server.GetStatus()
            self.new_status.emit()

            if self.running == True:
                # avoid memory leak by singleshooting next get_status after this one is finished
                self.timer.singleShot(10000, self.get_status)
            else:
                self.finish.emit()

        @pyqtSlot(list, str, bool)
        def fill_rows(self, data, sort_column, reverse):
            # to keep GTK Treeview sort behaviour first by services
            first_sort = sorted(data, key=methodcaller('compare_host'))
            for row, nagitem in enumerate(sorted(first_sort, key=methodcaller('compare_%s' % \
                                                    (sort_column)), reverse=reverse)):
                # lists in rows list are columns
                # create every cell per row
                for column, text in enumerate(nagitem.get_columns(HEADERS)):
                    # check for icons to be used in cell widget
                    if column in (0, 1):
                        icons = list()
                        # add host icons
                        if nagitem.is_host() and column == 0:
                            if nagitem.is_acknowledged():
                                icons.append(ICONS['acknowledged'])
                            if nagitem.is_flapping():
                                icons.append(ICONS['flapping'])
                            if nagitem.is_passive_only():
                                icons.append(ICONS['passive'])
                            if nagitem.is_in_scheduled_downtime():
                                icons.append(ICONS['downtime'])
                        # add host icons for service item - e.g. in case host is in downtime
                        elif not nagitem.is_host() and column == 0:
                            if self.server.hosts[nagitem.host].is_acknowledged():
                                icons.append(ICONS['acknowledged'])
                            if self.server.hosts[nagitem.host].is_flapping():
                                icons.append(ICONS['flapping'])
                            if self.server.hosts[nagitem.host].is_passive_only():
                                icons.append(ICONS['passive'])
                            if self.server.hosts[nagitem.host].is_in_scheduled_downtime():
                                icons.append(ICONS['downtime'])
                        # add service icons
                        elif not nagitem.is_host() and column == 1:
                            if nagitem.is_acknowledged():
                                icons.append(ICONS['acknowledged'])
                            if nagitem.is_flapping():
                                icons.append(ICONS['flapping'])
                            if nagitem.is_passive_only():
                                icons.append(ICONS['passive'])
                            if nagitem.is_in_scheduled_downtime():
                                icons.append(ICONS['downtime'])

                    else:
                        icons = [False]

                    # send signal to paint next cell
                    self.next_cell.emit(row, column, text,
                                        conf.__dict__[COLORS[nagitem.status] + 'text'],
                                        conf.__dict__[COLORS[nagitem.status] + 'background'],
                                        icons)
                # sleep some milliceconds to let the GUI thread do some work too
                self.thread().msleep(5)

            # after running through
            self.table_ready.emit()

    @pyqtSlot(int, int)
    def sortColumn(self, column, order):
        """
            set data according to sort criteria
        """
        self.sort_column = HEADERS.keys()[column]
        self.order = SORT_ORDER[order]
        self.set_data(list(self.server.GetItemsGenerator()))


    def realSize(self):
        """
            width, height
        """
        return self.realWidth(), self.realHeight()


    def realWidth(self):
        """
            calculate real table width as there is no method included
        """
        self.real_width = 0
        for column in range(0, self.columnCount()):
            # if there is no with yet at the start take some reasonable value
            try:
                self.real_width += self.cellWidget(0, column).width()
            except:
                self.real_width += 100
        del(column)


        return self.real_width


    def realHeight(self):
        """
            calculate real table height as there is no method included
        """
        # height summary starts with headers' height
        # apparently height works better/without scrollbar if some pixels are added
        self.real_height = self.horizontalHeader().height() + 2
        # it is necessary to ask every row directly because their heights differ :-(
        row = 0
        for row in range(0, self.rowCount()):
            try:
                self.real_height += (self.cellWidget(row, 0).height())
            except:
                self.real_height += 30
        del(row)

        return self.real_height


    def highlightRow(self, row):
        for column in range(0, self.columnCount()):
            if self.cellWidget(row, column) != None:
                self.cellWidget(row, column).highlight()


    def colorizeRow(self, row):
        for column in range(0, self.columnCount()):
            if self.cellWidget(row, column) != None:
                self.cellWidget(row, column).colorize()


class Dialogs(object):
    """
        class for accessing all dialogs
    """
    def __init__(self):
        # settings main dialog
        self.settings = Dialog_Settings(Ui_settings_main)
        self.settings.initialize()

        # server settings dialog
        self.server = Dialog_Server(Ui_settings_server)
        self.server.initialize()

        # action settings dialog
        self.action = Dialog_Action(Ui_settings_action)
        self.action.initialize()

        # file chooser Dialog
        self.file_chooser = QFileDialog()


class Dialog(object):
    """
        one single dialog
    """
    # dummy toggle dependencies
    TOGGLE_DEPS = {}
    # auxiliary list of checkboxes which HIDE some other widgets if triggered - for example proxy OS settings
    TOGGLE_DEPS_INVERTED = []
    # widgets that might be enabled/disebled depending on monitor server type
    VOLATILE_WIDGETS = {}
    # names of widgets and their defaults
    WIDGET_NAMES = {}

    # style stuff used by settings dialog for servers/actions listwidget
    GRAY = QBrush(Qt.gray)


    def __init__(self, dialog):
        self.window = QDialog()
        self.ui = dialog()
        self.ui.setupUi(self.window)
        # treat dialog content after pressing OK button
        self.ui.button_box.accepted.connect(self.ok)
        self.ui.button_box.rejected.connect(self.window.close)

        # QSignalMapper needed to connect all toggle-needing-checkboxes/radiobuttons to one .toggle()-method which
        # decides which sender to use as key in self.TOGGLE_DEPS
        self.signalmapper_toggles = QSignalMapper()

        # window position to be used to fix strange movement bug
        ###self.x = 0
        ###self.y = 0


    def initialize(self):
        """
            dummy initialize method
        """
        pass


    def show(self):
        """
            simple how method, to be enriched
        """
        # reset window if only needs smaller screen estate
        self.window.adjustSize()
        self.window.show()


    def toggle_visibility(self, checkbox, widgets=[]):
        """
            state of checkbox toggles visibility of widgets
            some checkboxes might trigger an inverted behaviour - thus the 'inverted' value
        """
        if checkbox in self.TOGGLE_DEPS_INVERTED:
            if checkbox.isChecked():
                for widget in widgets:
                    widget.hide()
            else:
                for widget in widgets:
                    widget.show()
        # normal case - clock on checkbox activates more options
        else:
            if checkbox.isChecked():
                for widget in widgets:
                    widget.show()
            else:
                for widget in widgets:
                    widget.hide()


    @pyqtSlot(QWidget, bool)
    def toggle(self, checkbox, inverted=False):
        """
            change state of depending widgets, slot for signals from checkboxes in UI
        """
        self.toggle_visibility(checkbox, self.TOGGLE_DEPS[checkbox])


    def toggle_toggles(self):
        # apply toggle-dependencies between checkboxes as certain widgets
        for checkbox, widgets in self.TOGGLE_DEPS.items():
            # toggle visibility
            self.toggle_visibility(checkbox, widgets)
            # multiplex slot .toggle() by signal-mapping
            self.signalmapper_toggles.setMapping(checkbox, checkbox)
            checkbox.toggled.connect(self.signalmapper_toggles.map)

        # finally map signals with .sender() - [QWidget] is important!
        self.signalmapper_toggles.mapped[QWidget].connect(self.toggle)


    def fill_list(self, listwidget, config):
        """
             fill listwidget with items from config
        """
        for configitem in sorted(config, key=unicode.lower):
            listitem = QListWidgetItem(configitem)
            if config[configitem].enabled == False:
                listitem.setForeground(self.GRAY)
            listwidget.addItem(listitem)


    @pyqtSlot()
    def ok(self):
        # dummy OK treatment
        pass


class Dialog_Settings(Dialog):
    """
        class for settings dialog
    """
    def __init__(self, dialog):
        Dialog.__init__(self, dialog)
        # define checkbox-to-widgets dependencies which apply at initialization
        # which widgets have to be hidden because of irrelevance
        # dictionary holds checkbox/radiobutton as key and relevant widgets in list
        self.TOGGLE_DEPS = {
                            # debug mode
                            self.ui.input_checkbox_debug_mode : [self.ui.input_checkbox_debug_to_file,
                                                         self.ui.input_lineedit_debug_file],
                            # regular expressions for filtering hosts
                            self.ui.input_checkbox_re_host_enabled : [self.ui.input_lineedit_re_host_pattern,
                                                                      self.ui.input_checkbox_re_host_reverse],
                             # regular expressions for filtering services
                            self.ui.input_checkbox_re_service_enabled : [self.ui.input_lineedit_re_service_pattern,
                                                                        self.ui.input_checkbox_re_service_reverse],
                            # regular expressions for filtering status information
                            self.ui.input_checkbox_re_status_information_enabled : [self.ui.input_lineedit_re_status_information_pattern,
                                                                                   self.ui.input_checkbox_re_status_information_reverse],
                            # icon in systray and its offset - might became obsolete in Qt5
                            self.ui.input_radiobutton_icon_in_systray : [self.ui.label_systray_popup_offset,
                                                                         self.ui.input_spinbox_systray_popup_offset],
                            # display to use in fullscreen mode
                            self.ui.input_radiobutton_fullscreen : [self.ui.label_fullscreen_display,
                                                                    self.ui.input_combobox_fullscreen_display],
                            # notifications in general
                            self.ui.input_checkbox_notification : [self.ui.notification_groupbox],
                            # sound at all
                            self.ui.input_checkbox_notification_sound : [self.ui.notification_sounds_groupbox],
                            # custom sounds
                            self.ui.input_radiobutton_notification_custom_sound : [self.ui.notification_custom_sounds_groupbox],
                            # notification actions
                            self.ui.input_checkbutton_notification_actions : [self.ui.notification_actions_groupbox],
                            # several notification actions depending on status
                            self.ui.input_checkbox_notification_action_warning : [self.ui.input_lineedit_notification_action_warning_string],
                            self.ui.input_checkbox_notification_action_critical : [self.ui.input_lineedit_notification_action_critical_string],
                            self.ui.input_checkbox_notification_action_down : [self.ui.input_lineedit_notification_action_down_string],
                            self.ui.input_checkbox_notification_action_ok : [self.ui.input_lineedit_notification_action_ok_string],

                            # single custom notification action
                            self.ui.input_checkbox_notification_custom_action : [self.ui.notification_custom_action_groupbox]
                            }

        # connect server buttons to server dialog
        self.ui.button_new_server.clicked.connect(self.new_server)
        self.ui.button_edit_server.clicked.connect(self.edit_server)
        self.ui.button_copy_server.clicked.connect(self.copy_server)
        self.ui.button_delete_server.clicked.connect(self.delete_server)

        # connect action buttons to action dialog
        self.ui.button_new_action.clicked.connect(self.new_action)
        self.ui.button_edit_action.clicked.connect(self.edit_action)
        self.ui.button_copy_action.clicked.connect(self.copy_action)
        self.ui.button_delete_action.clicked.connect(self.delete_action)

        # connect custom sound file buttons
        self.ui.button_choose_warning.clicked.connect(self.choose_sound_file_warning)
        self.ui.button_choose_critical.clicked.connect(self.choose_sound_file_critical)
        self.ui.button_choose_down.clicked.connect(self.choose_sound_file_down)

        # connect custom sound file buttons
        self.ui.button_play_warning.clicked.connect(self.play_sound_file_warning)
        self.ui.button_play_critical.clicked.connect(self.play_sound_file_critical)
        self.ui.button_play_down.clicked.connect(self.play_sound_file_down)

        # set folder and play symbols to choose and play buttons
        self.ui.button_choose_warning.setText('')
        self.ui.button_choose_warning.setIcon(self.ui.button_play_warning.style().standardIcon(QStyle.SP_DirIcon))
        self.ui.button_play_warning.setText('')
        self.ui.button_play_warning.setIcon(self.ui.button_play_warning.style().standardIcon(QStyle.SP_MediaPlay))

        self.ui.button_choose_critical.setText('')
        self.ui.button_choose_critical.setIcon(self.ui.button_play_warning.style().standardIcon(QStyle.SP_DirIcon))
        self.ui.button_play_critical.setText('')
        self.ui.button_play_critical.setIcon(self.ui.button_play_warning.style().standardIcon(QStyle.SP_MediaPlay))

        self.ui.button_choose_down.setText('')
        self.ui.button_choose_down.setIcon(self.ui.button_play_warning.style().standardIcon(QStyle.SP_DirIcon))
        self.ui.button_play_down.setText('')
        self.ui.button_play_down.setIcon(self.ui.button_play_warning.style().standardIcon(QStyle.SP_MediaPlay))

        # QSignalMapper needed to connect all color buttons to color dialogs
        self.signalmapper_colors = QSignalMapper()

        # connect color buttons with color dialog
        for widget in [x for x in self.ui.__dict__ if x.startswith('input_button_color_')]:
            button = self.ui.__dict__[widget]
            item = widget.split('input_button_color_')[1]
            # multiplex slot for open color dialog by signal-mapping
            self.signalmapper_colors.setMapping(button, item)
            button.clicked.connect(self.signalmapper_colors.map)

        # finally map signals with .sender() - [<type>] is important!
        self.signalmapper_colors.mapped[str].connect(self.color_chooser)

        # apply toggle-dependencies between checkboxes as certain widgets
        self.toggle_toggles()


    def initialize(self, start_tab=0):
        # apply configuration values
        # start with servers tab
        self.ui.tabs.setCurrentIndex(start_tab)
        for widget in dir(self.ui):
            if widget.startswith('input_'):
                if widget.startswith('input_checkbox_'):
                    if conf.__dict__[widget.split('input_checkbox_')[1]] == True:
                        self.ui.__dict__[widget].toggle()
                if widget.startswith('input_radiobutton_'):
                    if conf.__dict__[widget.split('input_radiobutton_')[1]] == True:
                        self.ui.__dict__[widget].toggle()
                if widget.startswith('input_lineedit_'):
                    self.ui.__dict__[widget].setText(conf.__dict__[widget.split('input_lineedit_')[1]])
                if widget.startswith('input_spinbox_'):
                    self.ui.__dict__[widget].setValue(int(conf.__dict__[widget.split('input_spinbox_')[1]]))

        # just for fun: compare the next lines with the corresponding GTK madness... :-)

        # fill default order fields combobox with headers names
        self.ui.input_combobox_default_sort_field.addItems(HEADERS.values())
        self.ui.input_combobox_default_sort_field.setCurrentText(conf.default_sort_field)

        # fill default sort order combobox
        self.ui.input_combobox_default_sort_order.addItems(['Ascending', 'Descending'])
        self.ui.input_combobox_default_sort_order.setCurrentText(conf.default_sort_order)

        # fill combobox with screens for fullscreen
        for display in range(desktop.screenCount()):
            self.ui.input_combobox_fullscreen_display.addItem(str(display))
        self.ui.input_combobox_fullscreen_display.setCurrentText(conf.fullscreen_display)

        # fill servers listwidget with servers
        self.fill_list(self.ui.list_servers, conf.servers)

        # select first item
        self.ui.list_servers.setCurrentRow(0)

        # fill actions listwidget with actions
        for action in sorted(conf.actions, key=unicode.lower):
            self.ui.list_actions.addItem(action)
        # select first item
        self.ui.list_actions.setCurrentRow(0)

        # paint colors onto color selection buttons
        self.paint_colors()

        # important final size adjustment
        self.window.adjustSize()


    def ok(self):
        # do all stuff necessary after OK button was clicked
        # put widget values into conf
        for widget in self.ui.__dict__.values():
            if widget.objectName().startswith('input_checkbox_'):
                conf.__dict__[widget.objectName().split('input_checkbox_')[1]] = widget.isChecked()
            if widget.objectName().startswith('input_radiobutton_'):
                conf.__dict__[widget.objectName().split('input_radiobutton_')[1]] = widget.isChecked()
            if widget.objectName().startswith("input_lineedit_"):
                conf.__dict__[widget.objectName().split('input_lineedit_')[1]] = widget.text()
            if widget.objectName().startswith('input_spinbox_'):
                conf.__dict__[widget.objectName().split('input_spinbox_')[1]] = str(widget.value())
            if widget.objectName().startswith('input_button_color_'):
                # get colot value from color buttom stylesheet
                color = self.ui.__dict__[widget.objectName()].styleSheet()
                color = color.split(':')[1].strip().split(';')[0]
                conf.__dict__[widget.objectName().split('input_button_')[1]] = color


        # store configuration
        conf.SaveConfig()


    @pyqtSlot()
    def new_server(self):
        """
            create new server
        """
        dialogs.server.new()


    @pyqtSlot()
    def edit_server(self):
        """
            edit existing server
        """
        dialogs.server.edit()


    @pyqtSlot()
    def copy_server(self):
        """
            copy existing server
        """
        dialogs.server.copy()


    @pyqtSlot()
    def delete_server(self):
        """
            delete server, stop its thread, remove from config and list
        """
        # server to delete from current row in servers list
        server = conf.servers[self.ui.list_servers.currentItem().text()]

        reply = QMessageBox.question(self.window, 'Nagstamon',
                                     'Do you really want to delete monitor server <b>%s</b>?' % (server.name),
                                     QMessageBox.Yes | QMessageBox.No, QMessageBox.No)

        if reply == QMessageBox.Yes:
            # in case server is enabled delete its vbox
            if server.enabled:
                for vbox in statuswindow.servers_vbox.children():
                    if vbox.server.name == server.name:
                        # stop thread by falsificate running flag
                        vbox.table.worker.running = False
                        vbox.table.worker.finish.emit()
                        break

            # kick server out of server instances
            servers.pop(server.name)
            # dito from config items
            conf.servers.pop(server.name)

            # refresh list
            # row index 0 to x
            row = self.ui.list_servers.currentRow()
            # count real number, 1 to x
            count = self.ui.list_servers.count()

            # if deleted row was the last line the new current row has to be the new last line, accidently the same as count
            if row == count - 1:
                # use the penultimate item as the new current one
                row = count - 2
            else:
                # go down one row
                row = row + 1

            # refresh list and mark new current row
            self.refresh_list(list_widget=self.ui.list_servers,
                              list_conf=conf.servers,
                              current=self.ui.list_servers.item(row).text())

            del(row, count)

        del(server)


    def refresh_list(self, list_widget, list_conf, current=''):
        """
            refresh given 'list_widget' from given 'list_conf' and mark 'current' as current
        """
        # clear list of servers
        list_widget.clear()
        # fill servers listwidget with servers
        self.fill_list(list_widget, list_conf)
        # select current edited item
        # activate currently created/edited server monitor item by first searching it in the list
        list_widget.setCurrentItem(list_widget.findItems(current, Qt.MatchExactly)[0])


    @pyqtSlot()
    def new_action(self):
        """
            create new action
        """
        dialogs.action.new()


    @pyqtSlot()
    def edit_action(self):
        """
            edit existing action
        """
        dialogs.action.edit()


    @pyqtSlot()
    def copy_action(self):
        """
            copy existing action and edit it
        """
        dialogs.action.copy()


    @pyqtSlot()
    def delete_action(self):
        """
            delete action remove from config and list
        """
        # action to delete from current row in actions list
        action = conf.actions[self.ui.list_actions.currentItem().text()]

        reply = QMessageBox.question(self.window, 'Nagstamon',
                                     'Do you really want to delete action <b>%s</b>?' % (action.name),
                                     QMessageBox.Yes | QMessageBox.No, QMessageBox.No)

        if reply == QMessageBox.Yes:
            # kick action out of config items
            conf.actions.pop(action.name)

            # refresh list
            # row index 0 to x
            row = self.ui.list_actions.currentRow()
            # count real number, 1 to x
            count = self.ui.list_actions.count()

            # if deleted row was the last line the new current row has to be the new last line, accidently the same as count
            if row == count - 1:
                # use the penultimate item as the new current one
                row = count - 2
            else:
                # go down one row
                row = row + 1

            # refresh list and mark new current row
            self.refresh_list(list_widget=self.ui.list_actions, list_conf=conf.actions, current=self.ui.list_actions.item(row).text())

            del(row, count)

        del(action)


    def choose_sound_file_decoration(method):
        """
            try to decorate sound file dialog
        """
        def decoration_function(self):
            # execute decorated function
            method(self)
            # shortcut for widget to fill and revaluate
            widget = self.ui.__dict__['input_lineedit_notification_custom_sound_%s' % self.sound_file_type]

            # use 2 filters, sound files and all files
            file = dialogs.file_chooser.getOpenFileName(self.window,
                                                       filter = 'Sound files (*.mp3 *.MP3 *.mp4 *.MP4 '
                                                                             '*.wav *.WAV *.ogg *.OGG);;'
                                                                'All files (*)')[0]

            # only take filename if QFileDialog gave something useful back
            if file != "":
                widget.setText(file)

        return(decoration_function)


    @pyqtSlot()
    @choose_sound_file_decoration
    def choose_sound_file_warning(self):
        self.sound_file_type = 'warning'


    @pyqtSlot()
    @choose_sound_file_decoration
    def choose_sound_file_critical(self):
        self.sound_file_type = 'critical'


    @pyqtSlot()
    @choose_sound_file_decoration
    def choose_sound_file_down(self):
        self.sound_file_type = 'down'


    def play_sound_file_decoration(method):
        """
            try to decorate sound file dialog
        """
        def decoration_function(self):
            # execute decorated function
            method(self)
            # shortcut for widget to fill and revaluate
            widget = self.ui.__dict__['input_lineedit_notification_custom_sound_%s' % self.sound_file_type]

            file = widget.text()

            notification.set_media(file)

            notification.play.emit()


        return(decoration_function)


    @pyqtSlot()
    @play_sound_file_decoration
    def play_sound_file_warning(self):
        self.sound_file_type = 'warning'


    @pyqtSlot()
    @play_sound_file_decoration
    def play_sound_file_critical(self):
        self.sound_file_type = 'critical'


    @pyqtSlot()
    @play_sound_file_decoration
    def play_sound_file_down(self):
        self.sound_file_type = 'down'


    def paint_colors(self):
        """
            fill color selection buttons with appropriate colors
        """

        # color buttons
        for color in [x for x in conf.__dict__ if x.startswith('color_')]:
            self.ui.__dict__['input_button_%s' % (color)].setStyleSheet('background-color: %s;' %
                                                                         conf.__dict__[color])
        # example color labels
        for label in [x for x in self.ui.__dict__ if x.startswith('label_color_')]:
            status = label.split('label_color_')[1]
            self.ui.__dict__[label].setStyleSheet('color: %s; background: %s' %
                                                  (conf.__dict__['color_%s_text' % (status)],
                                                  (conf.__dict__['color_%s_background' % (status)])))

<<<<<<< HEAD
    @pyqtSlot(str)
    def color_chooser(self, item):
        """
            open QColorDialog to choose a color and change it in settings dialog
        """
        color = conf.__dict__['color_%s' % (item)]

        new_color = QColorDialog.getColor(QColor(color), parent=self.window)
        # if canceled the color is invalid
        if new_color.isValid():
            self.ui.__dict__['input_button_color_%s' % (item)].setStyleSheet('background: %s' %
                                                                    new_color.name())
            status = item.split('_')[0]
            # get color value from stylesheet to paint example
            text = self.ui.__dict__['input_button_color_%s_text' % (status)].styleSheet()
            text = text.split(':')[1].strip().split(';')[0]
            background = self.ui.__dict__['input_button_color_%s_background' % (status)].styleSheet()
            background = background.split(':')[1].strip().split(';')[0]
            # set example color
            self.ui.__dict__['label_color_%s' % (status)].setStyleSheet('color: %s; background: %s' %
                                                                       (text, background))
=======

    @pyqtSlot(str)
    def color_chooser(self, item):
        color = conf.__dict__['color_%s' % (item)]
        color_dialog = QColorDialog(self.window)
        new_color = color_dialog.getColor(parent=self.window)
>>>>>>> fe1d23c4


class Dialog_Server(Dialog):
    """
        Dialog used to setup one single server
    """
    def __init__(self, dialog):
        Dialog.__init__(self, dialog)
        # define checkbox-to-widgets dependencies which apply at initialization
        # which widgets have to be hidden because of irrelevance
        # dictionary holds checkbox/radiobutton as key and relevant widgets in list
        self.TOGGLE_DEPS = {
                            self.ui.input_checkbox_use_autologin : [self.ui.label_autologin_key,
                                                                    self.ui.input_lineedit_autologin_key],
                            self.ui.input_checkbox_use_proxy : [self.ui.proxy_groupbox],

                            self.ui.input_checkbox_use_proxy_from_os : [self.ui.label_proxy_address,
                                                                        self.ui.input_lineedit_proxy_address,
                                                                        self.ui.label_proxy_username,
                                                                        self.ui.input_lineedit_proxy_username,
                                                                        self.ui.label_proxy_password,
                                                                        self.ui.input_lineedit_proxy_password]
                            }

        self.TOGGLE_DEPS_INVERTED = [self.ui.input_checkbox_use_proxy_from_os]

        # these widgets are shown or hidden depending on server type properties
        # the servers listed at each widget do need them
        self.VOLATILE_WIDGETS = {
                                 self.ui.label_monitor_cgi_url : ['Nagios', 'Icinga', 'Opsview','Thruk'],
                                 self.ui.input_lineedit_monitor_cgi_url : ['Nagios', 'Icinga', 'Opsview','Thruk'],
                                 self.ui.input_checkbox_use_autologin : ['Centreon'],
                                 self.ui.input_lineedit_autologin_key : ['Centreon'],
                                 self.ui.label_autologin_key : ['Centreon'],
                                 self.ui.input_checkbox_use_display_name_host : ['Icinga'],
                                 self.ui.input_checkbox_use_display_name_service : ['Icinga']
                                }

        # fill default order fields combobox with monitor server types
        self.ui.input_combobox_type.addItems(sorted(SERVER_TYPES.keys(), key=unicode.lower))
        # default to Nagios as it is the mostly used monitor server
        self.ui.input_combobox_type.setCurrentText('Nagios')

        # detect change of server type which leads to certain options shown or hidden
        self.ui.input_combobox_type.activated.connect(self.server_type_changed)

        # mode needed for evaluate dialog after ok button pressed - defaults to 'new'
        self.mode = 'new'


    @pyqtSlot(int)
    def server_type_changed(self, server_type_index=0):
        # server_type_index is not needed - we get the server type from .currentText()
        # check if server type is listed in volatile widgets to decide if it has to be shown or hidden
        for widget, server_types in self.VOLATILE_WIDGETS.items():
            if self.ui.input_combobox_type.currentText() in server_types:
                widget.show()
            else:
                widget.hide()


    def dialog_decoration(method):
        """
            try with a decorator instead of repeated calls
        """
        # function which decorates method
        def decoration_function(self):
            """
                self.server_conf has to be set by decorated method
            """

            # call decorated method
            method(self)

            # run through all input widgets and and apply defaults from config
            for widget in self.ui.__dict__:
                if widget.startswith('input_'):
                    if widget.startswith('input_checkbox_'):
                        setting = widget.split('input_checkbox_')[1]
                        self.ui.__dict__[widget].setChecked(self.server_conf.__dict__[setting])
                    if widget.startswith('input_radiobutton_'):
                        setting = widget.split('input_radiobutton_')[1]
                        self.ui.__dict__[widget].setChecked(self.server_conf.__dict__[setting])
                    elif widget.startswith('input_combobox_'):
                        setting = widget.split('input_combobox_')[1]
                        self.ui.__dict__[widget].setCurrentText(self.server_conf.__dict__[setting])
                    elif widget.startswith('input_lineedit_'):
                        setting = widget.split('input_lineedit_')[1]
                        self.ui.__dict__[widget].setText(self.server_conf.__dict__[setting])

            # initially hide not needed widgets
            self.server_type_changed()

            # apply toggle-dependencies between checkboxes and certain widgets
            self.toggle_toggles()

            # important final size adjustment
            self.window.adjustSize()

            self.window.show()

        # give back decorated function
        return(decoration_function)


    @dialog_decoration
    def new(self):
        """
            create new server, set default values
        """
        self.mode = 'new'

        # create new server config object
        self.server_conf = Server()
        # window title might be pretty simple
        self.window.setWindowTitle('New server')


    @dialog_decoration
    def edit(self):
        """
            edit existing server
        """
        self.mode = 'edit'
        # shorter server conf
        self.server_conf = conf.servers[dialogs.settings.ui.list_servers.currentItem().text()]
        # store monitor name in case it will be changed
        self.previous_server_conf = deepcopy(self.server_conf)
        # set window title
        self.window.setWindowTitle('Edit %s' % (self.server_conf.name))


    @dialog_decoration
    def copy(self):
        """
            copy existing server
        """
        self.mode = 'copy'
        # shorter server conf
        self.server_conf = deepcopy(conf.servers[dialogs.settings.ui.list_servers.currentItem().text()])
        # set window title before name change to reflect copy
        self.window.setWindowTitle('Copy %s' % (self.server_conf.name))
        # indicate copy of other server
        self.server_conf.name = 'Copy of ' + self.server_conf.name


    def ok(self):
        """
            evaluate state of widgets to get new configuration
        """
        # global statement necessary because of reordering of servers OrderedDict
        global servers

        # check that no duplicate name exists
        if self.ui.input_lineedit_name.text() in conf.servers and \
          (self.mode in ['new', 'copy'] or
           self.mode == 'edit' and self.server_conf != conf.servers[self.ui.input_lineedit_name.text()]):
            # cry if duplicate name exists
            QMessageBox.critical(self.window, 'Nagstamon',
                                 'The monitor server name <b>%s</b> is already used.' %\
                                 (self.ui.input_lineedit_name.text()),
                                 QMessageBox.Ok)
        else:
            # get configuration from UI
            for widget in self.ui.__dict__:
                if widget.startswith('input_'):
                    if widget.startswith('input_checkbox_'):
                        setting = widget.split('input_checkbox_')[1]
                        self.server_conf.__dict__[setting] = self.ui.__dict__[widget].isChecked()
                    if widget.startswith('input_radiobutton_'):
                        setting = widget.split('input_radiobutton_')[1]
                        self.server_conf.__dict__[setting] = self.ui.__dict__[widget].isChecked()
                    elif widget.startswith('input_combobox_'):
                        setting = widget.split('input_combobox_')[1]
                        self.server_conf.__dict__[setting] = self.ui.__dict__[widget].currentText()
                    elif widget.startswith('input_lineedit_'):
                        setting = widget.split('input_lineedit_')[1]
                        self.server_conf.__dict__[setting] =  self.ui.__dict__[widget].text()

            # URLs should not end with / - clean it
            self.server_conf.monitor_url = self.server_conf.monitor_url.rstrip('/')
            self.server_conf.monitor_cgi_url = self.server_conf.monitor_cgi_url.rstrip('/')

            # edited servers will be deleted and recreated with new configuration
            if self.mode == 'edit':
                # delete previous name
                conf.servers.pop(self.previous_server_conf.name)

                # delete edited and now not needed server instance - if it exists
                if servers.has_key(self.previous_server_conf.name):
                    servers.pop(self.previous_server_conf.name)

                # remove old server vbox from status window if still running
                for vbox in statuswindow.servers_vbox.children():
                    if vbox.server.name == self.previous_server_conf.name:
                        # stop thread by falsificate running flag
                        vbox.table.worker.running = False
                        vbox.table.worker.finish.emit()
                        # nothing more to do
                        break

            # add new server configuration in every case
            conf.servers[self.server_conf.name] = self.server_conf
            if self.server_conf.enabled == True:
                # add new server instance to global servers dict
                servers[self.server_conf.name] = CreateServer(self.server_conf)
                # create vbox
                statuswindow.createServerVBox(servers[self.server_conf.name])
                # renew list of server vboxes in status window
                statuswindow.sortServerVBoxes()

            # reorder servers in dict to reflect changes
            servers = OrderedDict(sorted(servers.items()))

            # some monitor servers do not need cgi-url - reuse self.VOLATILE_WIDGETS to find out which one
            if not self.server_conf.type in self.VOLATILE_WIDGETS[self.ui.input_lineedit_monitor_cgi_url]:
                self.server_conf.monitor_cgi_url = self.server_conf.monitor_url

            # refresh list of servers, give call the current server name to highlight it
            dialogs.settings.refresh_list(list_widget=dialogs.settings.ui.list_servers,
                                          list_conf=conf.servers,
                                          current=self.server_conf.name)

            self.window.close()

            # store server settings
            conf.SaveMultipleConfig("servers", "server")


class Dialog_Action(Dialog):
    """
        Dialog used to setup one single action
    """
    def __init__(self, dialog):
        Dialog.__init__(self, dialog)

        # define checkbox-to-widgets dependencies which apply at initialization
        # which widgets have to be hidden because of irrelevance
        # dictionary holds checkbox/radiobutton as key and relevant widgets in list
        self.TOGGLE_DEPS = {
                            self.ui.input_checkbox_re_host_enabled : [self.ui.input_lineedit_re_host_pattern,
                                                                      self.ui.input_checkbox_re_host_reverse],
                            self.ui.input_checkbox_re_service_enabled : [self.ui.input_lineedit_re_service_pattern,
                                                                         self.ui.input_checkbox_re_service_reverse],

                            self.ui.input_checkbox_re_status_information_enabled : [self.ui.input_lineedit_re_status_information_pattern,
                                                                        self.ui.input_checkbox_re_status_information_reverse]
                            }

        # fill action types into combobox
        self.ui.input_combobox_type.addItems(["Browser", "Command", "URL"])

        # fill default order fields combobox with monitor server types
        self.ui.input_combobox_monitor_type.addItem("All monitor servers")
        self.ui.input_combobox_monitor_type.addItems(sorted(SERVER_TYPES.keys(), key=unicode.lower))
        # default to Nagios as it is the mostly used monitor server
        self.ui.input_combobox_monitor_type.setCurrentIndex(0)


    def dialog_decoration(method):
        """
            try with a decorator instead of repeated calls
        """
        # function which decorates method
        def decoration_function(self):
            """
                self.server_conf has to be set by decorated method
            """
            # call decorated method
            method(self)

            # run through all input widgets and and apply defaults from config
            for widget in self.ui.__dict__:
                if widget.startswith('input_'):
                    if widget.startswith('input_checkbox_'):
                        setting = widget.split('input_checkbox_')[1]
                        self.ui.__dict__[widget].setChecked(self.action_conf.__dict__[setting])
                    if widget.startswith('input_radiobutton_'):
                        setting = widget.split('input_radiobutton_')[1]
                        self.ui.__dict__[widget].setChecked(self.action_conf.__dict__[setting])
                    elif widget.startswith('input_combobox_'):
                        setting = widget.split('input_combobox_')[1]
                        self.ui.__dict__[widget].setCurrentText(self.action_conf.__dict__[setting])
                    elif widget.startswith('input_lineedit_'):
                        setting = widget.split('input_lineedit_')[1]
                        self.ui.__dict__[widget].setText(self.action_conf.__dict__[setting])
                    elif widget.startswith('input_textedit_'):
                        setting = widget.split('input_textedit_')[1]
                        self.ui.__dict__[widget].setText(self.action_conf.__dict__[setting])

            # apply toggle-dependencies between checkboxes and certain widgets
            self.toggle_toggles()

            # important final size adjustment
            self.window.adjustSize()

            self.window.show()

        # give back decorated function
        return(decoration_function)


    @dialog_decoration
    def new(self):
        """
            create new server
        """
        self.mode = 'new'

        # create new server config object
        self.action_conf = Action()
        # window title might be pretty simple
        self.window.setWindowTitle('New action')


    @dialog_decoration
    def edit(self):
        """
            edit existing action
        """
        self.mode = 'edit'
        # shorter action conf
        self.action_conf = conf.actions[dialogs.settings.ui.list_actions.currentItem().text()]
        # store action name in case it will be changed
        self.previous_action_conf = deepcopy(self.action_conf)
        # set window title
        self.window.setWindowTitle('Edit %s' % (self.action_conf.name))


    @dialog_decoration
    def copy(self):
        """
            copy existing action
        """
        self.mode = 'copy'
        # shorter action conf
        self.action_conf = deepcopy(conf.actions[dialogs.settings.ui.list_actions.currentItem().text()])
        # set window title before name change to reflect copy
        self.window.setWindowTitle('Copy %s' % (self.action_conf.name))
        # indicate copy of other action
        self.action_conf.name = 'Copy of ' + self.action_conf.name


    def ok(self):
        """
            evaluate state of widgets to get new configuration
        """
        # check that no duplicate name exists
        if self.ui.input_lineedit_name.text() in conf.actions and \
          (self.mode in ['new', 'copy'] or
           self.mode == 'edit' and self.action_conf != conf.actions[self.ui.input_lineedit_name.text()]):
            # cry if duplicate name exists
            QMessageBox.critical(self.window, 'Nagstamon',
                                 'The action name <b>%s</b> is already used.' %\
                                 (self.ui.input_lineedit_name.text()),
                                 QMessageBox.Ok)
        else:
            # get configuration from UI
            for widget in self.ui.__dict__:
                if widget.startswith('input_'):
                    if widget.startswith('input_checkbox_'):
                        setting = widget.split('input_checkbox_')[1]
                        self.action_conf.__dict__[setting] = self.ui.__dict__[widget].isChecked()
                    if widget.startswith('input_radiobutton_'):
                        setting = widget.split('input_radiobutton_')[1]
                        self.action_conf.__dict__[setting] = self.ui.__dict__[widget].isChecked()
                    elif widget.startswith('input_combobox_'):
                        setting = widget.split('input_combobox_')[1]
                        self.action_conf.__dict__[setting] = self.ui.__dict__[widget].currentText()
                    elif widget.startswith('input_lineedit_'):
                        setting = widget.split('input_lineedit_')[1]
                        self.action_conf.__dict__[setting] =  self.ui.__dict__[widget].text()
                    elif widget.startswith('input_textedit_'):
                        setting = widget.split('input_textedit_')[1]
                        self.action_conf.__dict__[setting] =  self.ui.__dict__[widget].toPlainText()

            # edited action will be deleted and recreated with new configuration
            if self.mode == 'edit':
                # delete previous name
                conf.actions.pop(self.previous_action_conf.name)

            # add edited  or new/copied action
            conf.actions[self.action_conf.name] = self.action_conf

            # refresh list of servers, give call the current server name to highlight it
            dialogs.settings.refresh_list(list_widget=dialogs.settings.ui.list_actions,
                                          list_conf=conf.actions,
                                          current=self.action_conf.name)

            # store server settings
            conf.SaveMultipleConfig("actions", "action")


def _createIcons(fontsize):
    """
        fill global ICONS with pixmaps rendered from SVGs in fontsize dimensions
    """

    print('Reminder: fontsize is not used in _createIcons().')

    for attr in ('acknowledged', 'downtime', 'flapping', 'new', 'passive'):
        icon = QIcon('%s%snagstamon_%s.svg' % (RESOURCES, os.sep, attr))
        ICONS[attr] = icon


class Notification(QObject):
    """
        bundle various notifications like sounds and flashing statusbar
    """

    # needed to let QMediaPlayer play
    play = pyqtSignal()

    def __init__(self):
        QObject.__init__(self)
        self.player = QMediaPlayer(parent=self)

        self.player.setVolume(100)

        self.playlist = QMediaPlaylist()
        self.player.setPlaylist(self.playlist)

        self.play.connect(self.player.play)


    def set_media(self, file):
        # only existing file can be played
        if os.path.exists(file):
            url = QUrl.fromLocalFile(file)
            mediacontent = QMediaContent(url)
            self.player.setMedia(mediacontent)
            del url, mediacontent
        else:
            QMessageBox.warning(None, 'Nagstamon', 'File <b>\'%s\'</b> does not exist.' % (file))




def get_screen(x, y):
    """
        find out which screen the cursor is on
    """
    for screen in range(desktop.screenCount()):
        # if coordinates are inside screen just break and return screen
        if (desktop.screenGeometry(screen).contains(x, y)):
            break
    return screen


# access to variuos desktop parameters
desktop = QApplication.desktop()

# access dialogs
dialogs = Dialogs()

# system tray icon
systrayicon = SystemTrayIcon(QIcon('%s%snagstamon.svg' % (RESOURCES, os.sep)))

# combined statusbar/status window
statuswindow = StatusWindow()

# bundled notifications
notification = Notification()<|MERGE_RESOLUTION|>--- conflicted
+++ resolved
@@ -1524,7 +1524,7 @@
                                                   (conf.__dict__['color_%s_text' % (status)],
                                                   (conf.__dict__['color_%s_background' % (status)])))
 
-<<<<<<< HEAD
+
     @pyqtSlot(str)
     def color_chooser(self, item):
         """
@@ -1546,14 +1546,6 @@
             # set example color
             self.ui.__dict__['label_color_%s' % (status)].setStyleSheet('color: %s; background: %s' %
                                                                        (text, background))
-=======
-
-    @pyqtSlot(str)
-    def color_chooser(self, item):
-        color = conf.__dict__['color_%s' % (item)]
-        color_dialog = QColorDialog(self.window)
-        new_color = color_dialog.getColor(parent=self.window)
->>>>>>> fe1d23c4
 
 
 class Dialog_Server(Dialog):
